--- conflicted
+++ resolved
@@ -50,10 +50,6 @@
       default='/tmp/labels.txt',
       help='name of file containing labels')
   parser.add_argument(
-<<<<<<< HEAD
-      '--input_std', default=127.5, help='input standard deviation')
-  parser.add_argument("--num_threads", default=1, help="number of threads")
-=======
       '--input_mean',
       default=127.5, type=float,
       help='input_mean')
@@ -61,7 +57,10 @@
       '--input_std',
       default=127.5, type=float,
       help='input standard deviation')
->>>>>>> bb4e5b17
+  parser.add_argument(
+      '--num_threads', 
+      default=1, 
+      help='number of threads')
   args = parser.parse_args()
 
   interpreter = Interpreter(model_path=args.model_file)
